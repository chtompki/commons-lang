<?xml version="1.0"?>
<!--
     Licensed to the Apache Software Foundation (ASF) under one or more
     contributor license agreements.  See the NOTICE file distributed with
     this work for additional information regarding copyright ownership.
     The ASF licenses this file to You under the Apache License, Version 2.0
     (the "License"); you may not use this file except in compliance with
     the License.  You may obtain a copy of the License at

          http://www.apache.org/licenses/LICENSE-2.0

     Unless required by applicable law or agreed to in writing, software
     distributed under the License is distributed on an "AS IS" BASIS,
     WITHOUT WARRANTIES OR CONDITIONS OF ANY KIND, either express or implied.
     See the License for the specific language governing permissions and
     limitations under the License.
  -->
<document>
  <properties>
    <title>Apache Commons Lang Changes</title>
  </properties>
  <body>

<<<<<<< HEAD
  <release version="3.3" date="2014-02-26" description="Bugfix and Feature release">
=======
  <release version="3.3" date="TBA" description="Bug fixes and and new features including: DifferenceBuilder, ClassPathUtils, RandomUtils and Jaro-Winkler String distance metric">
>>>>>>> 01329b7c
    <action issue="LANG-621" type="fix" dev="kinow" due-to="Philip Hodges, Thomas Neidhart">ReflectionToStringBuilder.toString does not debug 3rd party object fields within 3rd party object</action>
    <action issue="LANG-955" type="add" dev="britter" due-to="Adam Hooper">Add methods for removing all invalid characters according to XML 1.0 and XML 1.1 in an input string to StringEscapeUtils</action>
    <action issue="LANG-977" type="fix" dev="britter" due-to="Chris Karcher">NumericEntityEscaper incorrectly encodes supplementary characters</action>
    <action issue="LANG-973" type="fix" dev="sebb">Make some private fields final</action>
    <action issue="LANG-971" type="fix" dev="sebb">NumberUtils#isNumber(String) fails to reject invalid Octal numbers</action>
    <action issue="LANG-972" type="fix" dev="sebb">NumberUtils#isNumber does not allow for hex 0XABCD</action>
    <action issue="LANG-969" type="fix" dev="ggregory" due-to="Matt Bishop">StringUtils.toEncodedString(byte[], Charset) needlessly throws UnsupportedEncodingException</action>
    <action issue="LANG-970" type="add" dev="ggregory">Add APIs MutableBoolean setTrue() and setFalse()</action>
    <action issue="LANG-946" type="fix" dev="britter">ConstantInitializerTest fails when building with IBM JDK 7</action>
    <action issue="LANG-962" type="add" dev="ggregory">Add SerializationUtils.roundtrip(T extends Serializable) to serialize then deserialize</action>
    <action issue="LANG-961" type="update" dev="ggregory">org.apache.commons.lang3.reflect.FieldUtils.removeFinalModifier(Field) does not clean up after itself</action>
    <action issue="LANG-958" type="update" dev="chas">FastDateParser javadoc incorrectly states that SimpleDateFormat is used internally</action>
    <action issue="LANG-637" type="add" dev="djones">There should be a DifferenceBuilder with a ReflectionDifferenceBuilder implementation</action>
    <action issue="LANG-954" type="fix" due-to="Michael Keppler" dev="sebb">uncaught PatternSyntaxException in FastDateFormat on Android</action>
    <action issue="LANG-956" type="update" dev="britter">Improve JavaDoc of WordUtils.wrap methods</action>
    <action issue="LANG-944" type="add" dev="britter" due-to="Rekha Joshi">Add the Jaro-Winkler string distance algorithm to StringUtils</action>
    <action issue="LANG-936" type="fix" dev="bayard" due-to="Yaniv Kunda, Eli Lindsey">StringUtils.getLevenshteinDistance with too big of a threshold returns wrong result</action>
    <action issue="LANG-943" type="fix" dev="kinow">Test DurationFormatUtilsTest.testEdgeDuration fails in JDK 1.6, 1.7 and 1.8, BRST time zone</action>
    <action issue="LANG-613" type="fix" dev="mbenson">ConstructorUtils.getAccessibleConstructor() Does Not Check the Accessibility of Enclosing Classes</action>
    <action issue="LANG-951" type="fix" dev="britter" due-to="Sebastian Götz">Fragments are wrong by 1 day when using fragment YEAR or MONTH</action>
    <action issue="LANG-417" type="add" dev="britter">New class ClassPathUtils with methods for turning FQN into resource path</action>
    <action issue="LANG-939" type="update" dev="britter">Move Documentation from user guide to package-info files</action>
    <action issue="LANG-953" type="update" dev="britter">Convert package.html files to package-info.java files</action>
    <action issue="LANG-950" type="fix" dev="chas">FastDateParser does not handle two digit year parsing like SimpleDateFormat</action>
    <action issue="LANG-949" type="fix" dev="chas">FastDateParserTest.testParses does not test FastDateParser</action>
    <action issue="LANG-940" type="update" dev="britter">Fix deprecation warnings</action>
    <action issue="LANG-819" type="update" dev="mbenson">EnumUtils.generateBitVector needs a "? extends"</action>
    <action issue="LANG-834" type="add" dev="britter">Validate: add inclusiveBetween and exclusiveBetween overloads for primitive types</action>
    <action issue="LANG-900" type="add" dev="britter" due-to="Duncan Jones">New RandomUtils class</action>
    <action issue="LANG-915" type="fix" dev="britter" due-to="Sergio Fernández">Wrong locale handling in LocaleUtils.toLocale()</action>
    <action issue="LANG-966" type="add" dev="ggregory">Add IBM OS/400 detection</action>
  </release>

  <release version="3.2.1" date="2014-01-05" description="Bug fix for 3.2">
    <action issue="LANG-937" type="fix" dev="britter">Fix missing Hamcrest dependency in Ant Build</action>
    <action issue="LANG-941" type="fix" dev="britter">Test failure in LocaleUtilsTest when building with JDK 8</action>
    <action issue="LANG-942" type="fix" dev="britter" due-to="Bruno P. Kinoshita, Henri Yandell">Test failure in FastDateParserTest and FastDateFormat_ParserTest when building with JDK8</action>
    <action issue="LANG-938" type="fix">Build fails with test failures when building with JDK 8</action>
  </release>

  <release version="3.2" date="2014-01-01" description="Bug fixes and new features, at least requires Java 6.0">
    <action issue="LANG-934" type="add" dev="mcucchiara">Add removeFinalModifier to FieldUtils</action>
    <action issue="LANG-863" type="add" due-to="Daneel S. Yaitskov" dev="sebb">Method returns number of inheritance hops between parent and subclass</action>
    <action issue="LANG-932" type="fix" due-to="Ville Skyttä" dev="sebb">Spelling fixes</action>
    <action issue="LANG-931" type="update" dev="britter" due-to="Christoph Schneegans">Misleading Javadoc comment in StrBuilderReader class</action>
    <action issue="LANG-929" type="fix">OctalUnescaper tried to parse all of \279</action>
    <action issue="LANG-928" type="fix">OctalUnescaper had bugs when parsing octals starting with a zero</action>
    <action issue="LANG-905" type="fix">EqualsBuilder returned true when comparing arrays, even when the elements are different</action>
    <action issue="LANG-774" type="add" due-to="Erhan Bagdemir">Added isStarted, isSuspended and isStopped to StopWatch</action>
    <action issue="LANG-917" type="fix" due-to="Arne Burmeister">Fixed exception when combining custom and choice format in ExtendedMessageFormat</action>
    <action issue="LANG-848" type="add" due-to="Alexander Muthmann">Added StringUtils.isBlank/isEmpty CharSequence... methods</action>
    <action issue="LANG-926" type="add" dev="ggregory">Added ArrayUtils.reverse(array, from, to) methods</action>
    <action issue="LANG-795" type="add" due-to="Aaron Digulla">StringUtils.toString(byte[], String) deprecated in favour of a new StringUtils.toString(byte[], CharSet)</action>
    <action issue="LANG-902" type="fix" due-to="Andrzej Winnicki">RandomStringUtils.random javadoc was incorrectly promising letters and numbers would, as opposed to may, appear</action>
    <action issue="LANG-921" type="fix" dev="britter">BooleanUtils.xor(boolean...) produces wrong results</action>
    <action issue="LANG-910" type="update" due-to="Timur Yarosh">StringUtils.normalizeSpace now handles non-breaking spaces (Unicode 00A0)</action>
    <action issue="LANG-804" type="update" dev="britter" due-to="Allon Mureinik">Redundant check for zero in HashCodeBuilder ctor</action>
    <action issue="LANG-893" type="add" dev="oheger" due-to="Woonsan Ko">StrSubstitutor now supports default values for variables</action>
    <action issue="LANG-913" type="add" dev="britter" due-to="Allon Mureinik">Adding .gitignore to commons-lang</action>
    <action issue="LANG-837" type="add">Add ObjectUtils.toIdentityString methods that support StringBuilder, StrBuilder, and Appendable</action>
    <action issue="LANG-896" type="fix" due-to="Mark Bryan Yu">BooleanUtils.toBoolean(String str) javadoc is not updated</action>
    <action issue="LANG-879" type="fix">LocaleUtils test fails with new Locale "ja_JP_JP_#u-ca-japanese" of JDK7</action>
    <action issue="LANG-836" type="fix" due-to="Arnaud Brunet">StrSubstitutor does not support StringBuilder or CharSequence</action>
    <action issue="LANG-693" type="fix" due-to="Calvin Echols">Method createNumber from NumberUtils doesn't work for floating point numbers other than Float</action>
    <action issue="LANG-887" type="fix">FastDateFormat does not use the locale specific cache correctly</action>
    <action issue="LANG-884" type="update">Simplify FastDateFormat; eliminate boxing</action>
    <action issue="LANG-882" type="update">LookupTranslator now works with implementations of CharSequence other than String</action>
    <action issue="LANG-754" type="fix">ClassUtils.getShortName(String) will now only do a reverse lookup for array types</action>  
    <action issue="LANG-886" type="add">Added CharSetUtils.containsAny(String, String)</action>
    <action issue="LANG-846" type="update">Provide CharSequenceUtils.regionMatches with a proper green implementation instead of inefficiently converting to Strings</action>
    <action issue="LANG-797" type="add">Added escape/unescapeJson to StringEscapeUtils</action>
    <action issue="LANG-875" type="add">Added appendIfMissing and prependIfMissing methods to StringUtils</action>
    <action issue="LANG-881" type="fix">NumberUtils.createNumber() Javadoc says it does not work for octal numbers</action>
    <action type="fix">Fixed URLs in javadoc to point to new oracle.com pages</action>
    <action issue="LANG-870" type="add">Add StringUtils.LF and StringUtils.CR values</action>
    <action issue="LANG-873" type="add">Add FieldUtils getAllFields() to return all the fields defined in the given class and super classes</action>
    <action issue="LANG-865" type="fix">LocaleUtils.toLocale does not parse strings starting with an underscore</action>
    <action issue="LANG-835" type="add">StrBuilder should support StringBuilder as an input parameter</action>
    <action issue="LANG-858" type="fix">StringEscapeUtils.escapeJava() and escapeEcmaScript() do not output the escaped surrogate pairs that are Java parsable</action>
    <action issue="LANG-857" type="add">StringIndexOutOfBoundsException in CharSequenceTranslator</action>
    <action issue="LANG-856" type="add">Code refactoring in NumberUtils</action>
    <action issue="LANG-855" type="add">NumberUtils#createBigInteger does not allow for hex and octal numbers</action>
    <action issue="LANG-854" type="add">NumberUtils#createNumber - does not allow for hex numbers to be larger than Long</action>
    <action issue="LANG-853" type="add">StringUtils join APIs for primitives</action>
    <action issue="LANG-849" type="fix">FastDateFormat and FastDatePrinter generates Date objects wastefully</action>
    <action issue="LANG-845" type="fix">Spelling fixes</action>
    <action issue="LANG-844" type="fix">Fix examples contained in javadoc of StringUtils.center methods</action>
    <action issue="LANG-841" type="add">Add StringUtils API to call String.replaceAll in DOTALL a.k.a. single-line mode</action>    
    <action issue="LANG-839" type="update">ArrayUtils removeElements methods use unnecessary HashSet</action>
    <action issue="LANG-838" type="update">ArrayUtils removeElements methods clone temporary index arrays unnecessarily</action>
    <action issue="LANG-832" type="fix">FastDateParser does not handle unterminated quotes correctly</action>
    <action issue="LANG-831" type="fix">FastDateParser does not handle white-space properly</action>
    <action issue="LANG-830" type="fix">FastDateParser could use \Q \E to quote regexes</action>
    <action issue="LANG-828" type="fix">FastDateParser does not handle non-Gregorian calendars properly</action>
    <action issue="LANG-826" type="fix">FastDateParser does not handle non-ASCII digits correctly</action>
    <action issue="LANG-825" type="add">Create StrBuilder APIs similar to String.format(String, Object...)</action>
    <action issue="LANG-822" type="fix">NumberUtils#createNumber - bad behaviour for leading "--"</action>
    <action issue="LANG-818" type="fix">FastDateFormat's "z" pattern does not respect timezone of Calendar instances passed to format()</action>
    <action issue="LANG-817" type="fix">Add org.apache.commons.lang3.SystemUtils.IS_OS_WINDOWS_8</action>
    <action issue="LANG-813" type="fix">StringUtils.equalsIgnoreCase doesn't check string reference equality</action>
    <action issue="LANG-810" type="fix">StringUtils.join() endIndex, bugged for loop</action>
    <action issue="LANG-807" type="fix">RandomStringUtils throws confusing IAE when end &lt;= start</action>
    <action issue="LANG-805" type="fix">RandomStringUtils.random(count, 0, 0, false, false, universe, random) always throws java.lang.ArrayIndexOutOfBoundsException</action>
    <action issue="LANG-802" type="fix">LocaleUtils - unnecessary recursive call in SyncAvoid class.</action>
    <action issue="LANG-800" type="fix">Javadoc bug in DateUtils#ceiling for Calendar and Object versions.</action>
    <action issue="LANG-799" type="update">DateUtils#parseDate uses default locale; add Locale support</action>  
    <action issue="LANG-798" type="update">Use generics in SerializationUtils</action>  
    <action issue="LANG-788" type="fix">SerializationUtils throws ClassNotFoundException when cloning primitive classes</action>
    <action issue="LANG-786" type="fix">StringUtils equals() relies on undefined behavior</action>
    <action issue="LANG-783" type="fix">Documentation bug: StringUtils.split</action>
    <action issue="LANG-777" type="fix">jar contains velocity template of release notes</action>
    <action issue="LANG-776" type="fix">TypeUtilsTest contains incorrect type assignability assertion</action>
    <action issue="LANG-775" type="fix">TypeUtils.getTypeArguments() misses type arguments for partially-assigned classes</action>
    <action issue="LANG-773" type="fix">ImmutablePair doc contains nonsense text</action>
    <action issue="LANG-772" type="fix">ClassUtils.PACKAGE_SEPARATOR Javadoc contains garbage text</action>
    <action issue="LANG-765" type="fix">EventListenerSupport.ProxyInvocationHandler no longer defines serialVersionUID</action>
    <action issue="LANG-764" type="fix">StrBuilder is now serializable</action>
    <action issue="LANG-761" type="fix">Fix Javadoc Ant warnings</action>
    <action issue="LANG-747" type="fix">NumberUtils does not handle Long Hex numbers</action>
    <action issue="LANG-743" type="fix">Javadoc bug in static inner class DateIterator</action>
    <action issue="LANG-675" type="add">Add Triple class (ternary version of Pair)</action>
    <action issue="LANG-462" type="add">FastDateFormat supports parse methods</action>
  </release>

  <release version="3.1" date="2011-11-14" description="November release">      
    <action type="add" issue="LANG-760">Add API StringUtils.toString(byte[] intput, String charsetName)</action>
    <action type="update" issue="LANG-758">Add an example with whitespace in StringUtils.defaultIfEmpty</action>
    <action type="add" issue="LANG-756">Add APIs ClassUtils.isPrimitiveWrapper(Class&lt;?&gt;) and isPrimitiveOrWrapper(Class&lt;?&gt;)</action>
    <action type="update" issue="LANG-752">Fix createLong() so it behaves like createInteger()</action>
    <action type="update" issue="LANG-751">Include the actual type in the Validate.isInstance and isAssignableFrom exception messages</action>
    <action type="fix" issue="LANG-749">Incorrect Bundle-SymbolicName in Manifest</action>
    <action type="update" issue="LANG-748">Deprecating chomp(String, String)</action>
    <action type="fix" issue="LANG-746">NumberUtils does not handle upper-case hex: 0X and -0X</action>
    <action type="fix" issue="LANG-744">StringUtils throws java.security.AccessControlException on Google App Engine</action>
    <action type="fix" issue="LANG-741">Ant build has wrong component.name</action>
    <action type="update" issue="LANG-736">CharUtils static final array CHAR_STRING is not needed to compute CHAR_STRING_ARRAY</action>
    <action type="fix" issue="LANG-698">Document that the Mutable numbers don't work as expected with String.format</action>
    <action type="add" issue="LANG-695">SystemUtils.IS_OS_UNIX doesn't recognize FreeBSD as a Unix system</action>
  </release>

  <release version="3.0.1" date="2011-08-09" description="August release">  
    <action type="fix" issue="LANG-626">SerializationUtils.clone: Fallback to context classloader if class not found in current classloader.</action>
    <action type="fix" issue="LANG-727">ToStringBuilderTest.testReflectionHierarchyArrayList fails with IBM JDK 6.</action>
    <action type="fix" issue="LANG-720">StringEscapeUtils.escapeXml(input) wrong when input contains characters in Supplementary Planes.</action>
    <action type="fix" issue="LANG-708">StringEscapeUtils.escapeEcmaScript from lang3 cuts off long unicode string.</action>
    <action type="update" issue="LANG-686">Improve exception message when StringUtils.replaceEachRepeatedly detects recursion.</action>
    <action type="update" issue="LANG-717">Specify source encoding for Ant build.</action>
    <action type="add" issue="LANG-721">Complement ArrayUtils.addAll() variants with by-index and by-value removal methods.</action>
    <action type="add" issue="LANG-726">Add Range&lt;T&gt; Range&lt;T&gt;.intersectionWith(Range&lt;T&gt;).</action>
    <action type="add" issue="LANG-723">Add mode and median Comparable... methods to ObjectUtils.</action>
    <action type="add" issue="LANG-722">Add BooleanUtils.and + or varargs methods.</action>
    <action type="add" issue="LANG-730">EnumSet -&gt; bit vector.</action>
    <action type="fix" issue="LANG-734">The CHAR_ARRAY cache in CharUtils duplicates the cache in java.lang.Character.</action>
    <action type="update" issue="LANG-735">Deprecate CharUtils.toCharacterObject(char) in favor of java.lang.Character.valueOf(char).</action>
    <action type="add" issue="LANG-737">Missing method getRawMessage for ContextedException and ContextedRuntimeException.</action>
    <action type="fix" issue="LANG-738">Use internal Java's Number caches instead creating new objects.</action>
  </release>

  <release version="3.0" date="2011-07-18" description="Backwards incompatible update of Commons Lang to Java 5">  
    <action type="fix" issue="LANG-720">StringEscapeUtils.escapeXml(input) outputs wrong results when an input contains characters in Supplementary Planes.</action>
    <action type="update" issue="LANG-718">build.xml Java 1.5+ updates.</action>
    <action type="fix" issue="LANG-716">swapCase and *capitalize speedups.</action>
    <action type="fix" issue="LANG-715">CharSetUtils.squeeze() speedup.</action>
    <action type="fix" issue="LANG-714">StringUtils doc/comment spelling fixes.</action>
    <action type="update" issue="LANG-713">Increase test coverage of FieldUtils read methods and tweak Javadoc.</action>
    <action type="fix" issue="LANG-711">Add includeantruntime=false to javac targets to quell warnings in ant 1.8.1 and better (and modest performance gain).</action>
    <action type="fix" issue="LANG-710">StringIndexOutOfBoundsException when calling unescapeHtml4("&amp;#03").</action>
    <action type="fix" issue="LANG-708">StringEscapeUtils.escapeEcmaScript from lang3 cuts off long Unicode string.</action>
    <action type="fix" issue="LANG-703">StringUtils.join throws NPE when toString returns null for one of objects in collection.</action>
    <action type="add" issue="LANG-697">Add FormattableUtils class.</action>
    <action type="add">Add ClassUtils.getSimpleName() methods.</action>
    <action type="add" issue="LANG-692">Add hashCodeMulti varargs method.</action>
    <action type="remove" issue="LANG-691">Removed DateUtils.UTC_TIME_ZONE.</action>
    <action type="update" issues="LANG-687">Convert more of the StringUtils API to take CharSequence.</action>
    <action type="fix" issue="LANG-685">EqualsBuilder synchronizes on HashCodeBuilder.</action>
    <action type="fix" issue="LANG-428">StringUtils.isAlpha, isAlphanumeric and isNumeric now return false for "".</action>
    <action type="add" issue="LANG-678">Add support for ConcurrentMap.putIfAbsent().</action>
    <action type="add" issue="LANG-676">Documented potential NPE if auto-boxing occurs for some BooleanUtils methods.</action>
    <action type="fix" issue="LANG-677">DateUtils.isSameLocalTime compares using 12 hour clock and not 24 hour.</action>
    <action type="add" issue="LANG-610">Extend exception handling in ConcurrentUtils to runtime exceptions.</action>
    <action type="fix" issue="LANG-624">SystemUtils.getJavaVersionAsFloat throws StringIndexOutOfBoundsException on Android runtime/Dalvik VM.</action>
    <action type="remove" issue="LANG-673">WordUtils.abbreviate() removed.</action>
    <action type="fix" issue="LANG-672">Doc bug in DateUtils#ceiling.</action>
    <action type="fix" issue="LANG-646">StringEscapeUtils.unescapeJava doesn't handle octal escapes and Unicode with extra u.</action>
    <action type="fix" issue="LANG-662">org.apache.commons.lang3.math.Fraction does not reduce (Integer.MIN_VALUE, 2^k).</action>
    <action type="fix" issue="LANG-663">org.apache.commons.lang3.math.Fraction does not always succeed in multiplyBy and divideBy.</action>
    <action type="update" issue="LANG-668">Change ObjectUtils min() &amp; max() functions to use varargs rather than just two parameters.</action>
    <action type="add" issue="LANG-667">Add a Null-safe compare() method to ObjectUtils.</action>
    <action type="fix" issue="LANG-664">NumberUtils.isNumber(String) is not right when the String is "1.1L".</action>
    <action type="fix" issue="LANG-659">EntityArrays typo: {"\u2122", "&amp;minus;"}, // minus sign, U+2212 ISOtech.</action>
    <action type="fix" issue="LANG-658">Some Entitys like &amp;Ouml; are not matched properly against its ISO8859-1 representation.</action>
    <action type="fix" issue="LANG-656">Example StringUtils.indexOfAnyBut("zzabyycdxx", '') = 0 incorrect.</action>
    <action type="add" issue="LANG-655">Add StringUtils.defaultIfBlank().</action>
    <action type="add" issue="LANG-653">Provide a very basic ConcurrentInitializer implementation.</action>
    <action type="add" issue="LANG-609">Support lazy initialization using atomic variables.</action>
    <action type="add" issue="LANG-482">Enhance StrSubstitutor to support nested ${var-${subvr}} expansion.</action>
    <action type="add" issue="LANG-644">Provide documentation about the new concurrent package.</action>
    <action type="fix" issue="LANG-629">Charset may not be threadsafe, because the HashSet is not synch.</action>
    <action type="fix" issue="LANG-617">StringEscapeUtils.escapeXML() can't process UTF-16 supplementary characters.</action>
    <action type="add" issue="LANG-614">StringUtils.endsWithAny method.</action>
    <action type="add" issue="LANG-651">Add AnnotationUtils.</action>
    <action type="add" issue="LANG-649">BooleanUtils.toBooleanObject to support single character input.</action>
    <action type="fix" issue="LANG-645">FastDateFormat.format() outputs incorrect week of year because locale isn't respected.</action>
    <action type="fix" issue="LANG-596">StrSubstitutor should also handle the default properties of a java.util.Properties class.</action>
    <action type="fix" issue="LANG-643">Javadoc StringUtils.left() claims to throw on negative len, but doesn't.</action>
    <action type="add" issue="LANG-640">Add normalizeSpace to StringUtils.</action>
    <action type="fix" issue="LANG-638">NumberUtils createNumber throws a StringIndexOutOfBoundsException when argument containing "e" and "E" is passed in.</action>
    <!-- 3.0 beta below here -->
    <action>NOTE: The below were included in the Commons Lang 3.0-beta release.</action>
    <action type="update" issues="LANG-510">Convert StringUtils API to take CharSequence.</action>
    <action type="update">Push down WordUtils to "text" sub-package.</action>
    <action type="add" issue="LANG-610">Extend exception handling in ConcurrentUtils to runtime exceptions.</action>
    <action type="fix" issue="LANG-608">Some StringUtils methods should take an int character instead of char to use String API features.</action>
    <action type="fix" issue="LANG-606">EqualsBuilder causes StackOverflowException.</action>
    <action type="update" issue="LANG-605">DefaultExceptionContext overwrites values in recursive situations.</action>
    <action type="fix" issue="LANG-602">ContextedRuntimeException no longer an 'unchecked' exception.</action>
    <action type="add" issue="LANG-601">Add Builder Interface / Update Builders to Implement It.</action>
    <action type="fix" issue="LANG-600">Javadoc is incorrect for public static int lastIndexOf(String str, String searchStr).</action>
    <action type="update" issue="LANG-599">ClassUtils.getClass(): Allow Dots as Inner Class Separators.</action>
    <action type="add" issue="LANG-594">DateUtils equal &amp; compare functions up to most significant field.</action>
    <action type="remove" issue="LANG-590">Remove JDK 1.2/1.3 bug handling in StringUtils.indexOf(String, String, int).</action>
    <action type="add" issue="LANG-588">Create a basic Pair&lt;L, R&gt; class.</action>
    <action type="fix" issue="LANG-585">exception.DefaultExceptionContext.getFormattedExceptionMessage catches Throwable.</action>
    <action type="add" issue="LANG-582">Provide an implementation of the ThreadFactory interface.</action>
    <action type="update" issue="LANG-579">Add new Validate methods.</action>
    <action type="fix" issue="LANG-571">ArrayUtils.add(T[] array, T element) can create unexpected ClassCastException.</action>
    <action type="update" issue="LANG-570">Do the test cases really still require main() and suite() methods?.</action>
    <action type="fix" issue="LANG-568">@SuppressWarnings("unchecked") is used too generally.</action>
    <action type="fix" issue="LANG-564">Improve StrLookup API documentation.</action>
    <action type="update" issue="LANG-563">Change Java package name.</action>
    <action type="update" issue="LANG-562">Change Maven groupId.</action>
    <action type="add" issue="LANG-560">New TimedSemaphore class.</action>
    <action type="add" issue="LANG-559">Added validState validation method.</action>
    <action type="add" issue="LANG-559">Added isAssignableFrom and isInstanceOf validation methods.</action>
    <action type="add" issue="LANG-553">Add TypeUtils class to provide utility code for working with generic types.</action>
    <action type="update" issue="LANG-551">Replace Range classes with generic version.</action>
    <action type="update" issue="LANG-548">Use Iterable on API instead of Collection.</action>
    <action type="add" issue="LANG-546">Add methods to Validate to check whether the index is valid for the array/list/string.</action>
    <action type="add" issue="LANG-545">Add ability to create a Future for a constant.</action>
    <action type="update" issue="LANG-541">Replace StringBuffer with StringBuilder.</action>
    <action type="update" issue="LANG-540">Make NumericEntityEscaper immutable.</action>
    <action type="update" issue="LANG-539">Compile commons.lang for CDC 1.1/Foundation 1.1.</action>
    <action type="add" issue="LANG-537">Add ArrayUtils.toArray to create generic arrays.</action>
    <action type="add" issue="LANG-533">Validate: support for validating blank strings.</action>
    <action type="add" issue="LANG-529">Add a concurrent package.</action>
    <action type="update" issue="LANG-528">Mutable classes should implement an appropriately typed Mutable interface.</action>
    <action type="update" issue="LANG-513">Better EnumUtils.</action>
    <action type="update" issue="LANG-507">StringEscapeUtils.unescapeJava should support \u+ notation.</action>
    <action type="update" issue="LANG-505">Rewrite StringEscapeUtils.</action>
    <action type="update" issue="LANG-504">bring ArrayUtils.isEmpty to the generics world.</action>
    <action type="add" issue="LANG-501">Add support for background initialization.</action>
    <action type="add" issue="LANG-499">Add support for the handling of ExecutionExceptions.</action>
    <action type="add" issue="LANG-498">Add StringEscapeUtils.escapeText() methods.</action>
    <action type="add" issue="LANG-497">Addition of ContextedException and ContextedRuntimeException.</action>
    <action type="add" issue="LANG-496">A generic implementation of the Lazy initialization pattern.</action>
    <action type="remove" issue="LANG-493">Remove code that does not hold enough value to remain.</action>
    <action type="remove" issue="LANG-492">Remove code handled now by the JDK.</action>
    <action type="add" issue="LANG-482">StrSubstitutor now supports substitution in variable names.</action>
    <action type="fix" issue="LANG-481">Possible race-conditions in hashCode of the range classes.</action>
    <action type="fix" issue="LANG-480">StringEscapeUtils.escapeHtml incorrectly converts Unicode characters above U+00FFFF into 2 characters.</action>
    <action type="update" issue="LANG-479">Document where in SVN trunk is.</action>
    <action type="fix" issue="LANG-478">StopWatch does not resist to system time changes.</action>
    <action type="fix" issue="LANG-474">Fixes for thread safety.</action>
    <action type="update" issue="LANG-458">Refactor Validate.java to eliminate code redundancy.</action>
    <action type="fix" issue="LANG-448">Lower Ascii Characters don't get encoded by Entities.java.</action>
    <action type="add" issue="LANG-444">StringUtils.emptyToNull.</action>
    <action type="fix" issue="LANG-439">StringEscapeUtils.escapeHTML() does not escape chars (0x00-0x20).</action>
    <action type="remove" issue="LANG-438">Remove @deprecateds.</action>
    <action type="add" issue="LANG-435">Add ClassUtils.isAssignable() variants with autoboxing.</action>
    <action type="update" issue="LANG-424">Improve Javadoc for StringUtils class.</action>
    <action type="fix" issue="LANG-418">Javadoc incorrect for StringUtils.endsWithIgnoreCase.</action>
    <action type="update" issue="LANG-396">Investigate for vararg usages.</action>
    <action type="fix" issue="LANG-468">JDK 1.5 build/runtime failure on LANG-393 (EqualsBuilder).</action>
    <action type="add" issue="LANG-386">LeftOf/RightOfNumber in Range convenience methods necessary.</action>
    <action type="fix" issue="LANG-369">ExceptionUtils not thread-safe.</action>
    <action type="add" issue="LANG-358">ObjectUtils.coalesce.</action>
    <action type="update" issue="LANG-355">StrBuilder should implement CharSequence and Appendable.</action>
    <action type="fix" issue="LANG-339">StringEscapeUtils.escapeHtml() escapes multibyte characters like Chinese, Japanese, etc.</action>
    <action type="update" issue="LANG-336">Finally start using generics.</action>
    <action type="fix" issue="LANG-302">StrBuilder does not implement clone().</action>
    <action type="update" issue="LANG-290">EnumUtils for JDK 5.0.</action>
    <action type="add" issue="LANG-285">Wish : method unaccent.</action>
    <action type="add" issue="LANG-276">MutableBigDecimal and MutableBigInteger.</action>
    <action type="fix" issue="LANG-66">StringEscaper.escapeXml() escapes characters &gt; 0x7f.</action>
    <action type="fix" issue="LANG-11">Depend on JDK 1.5+.</action>
  </release>

  <release version="2.6" date="2011-01-16" description="Bug Fixes/Enhancements for the 2.6 release (requires minimum of Java 1.3)">
    <action type="update" issue="LANG-633">BooleanUtils: use same optimization in toBooleanObject(String) as in toBoolean(String).</action>
    <action type="update" issue="LANG-599">ClassUtils: allow Dots as Inner Class Separators in getClass().</action>
    <action type="add" issue="LANG-594">DateUtils: equal and compare functions up to most significant field.</action>
    <action type="add" issue="LANG-632">DateUtils: provide a Date to Calendar convenience method.</action>
    <action type="add" issue="LANG-576">ObjectUtils: add clone methods to ObjectUtils.</action>
    <action type="add" issue="LANG-667">ObjectUtils: add a Null-safe compare() method.</action>
    <action type="add" issue="LANG-670">ObjectUtils: add notEqual() method.</action>
    <action type="add" issue="LANG-302">StrBuilder: implement clone() method.</action>
    <action type="add" issue="LANG-640">StringUtils: add a normalizeSpace() method.</action>
    <action type="add" issue="LANG-614">StringUtils: add endsWithAny() method.</action>
    <action type="add" issue="LANG-655">StringUtils: add defaultIfBlank() method.</action>
    <action type="add" issue="LANG-596">StrSubstitutor: add a replace(String, Properties) variant.</action>
    <action type="add" issue="LANG-482">StrSubstitutor: support substitution in variable names.</action>
    <action type="update" issue="LANG-669">Use StrBuilder instead of StringBuffer to improve performance where sync. is not an issue.</action>
    <action type="fix" issue="LANG-629">CharSet: make the underlying set synchronized.</action>
    <action type="fix" issue="LANG-635">CompareToBuilder: fix passing along compareTransients to the reflectionCompare method.</action>
    <action type="fix" issue="LANG-636">ExtendedMessageFormat doesn't override equals(Object).</action>
    <action type="fix" issue="LANG-645">FastDateFormat: fix to properly include the locale when formatting a Date.</action>
    <action type="fix" issue="LANG-638">NumberUtils: createNumber() throws a StringIndexOutOfBoundsException when argument containing "e" and "E" is passed in.</action>
    <action type="fix" issue="LANG-607">StringUtils methods do not handle Unicode 2.0+ supplementary characters correctly.</action>
    <action type="fix" issue="LANG-624">SystemUtils: getJavaVersionAsFloat throws StringIndexOutOfBoundsException on Android runtime/Dalvik VM.</action>
    <action type="fix" issue="BEANUTILS-381">MemberUtils: getMatchingAccessibleMethod does not correctly handle inheritance and method overloading.</action>
    <action type="update" issue="LANG-600">Javadoc is incorrect for lastIndexOf() method.</action>
    <action type="update" issue="LANG-628">Javadoc for HashCodeBuilder.append(boolean) does not match implementation.</action>
    <action type="update" issue="LANG-643">Javadoc StringUtils.left() claims to throw an exception on negative lenth, but doesn't.</action>
    <action type="update" issue="LANG-370">Javadoc - document thread safety.</action>
    <action type="update" issue="LANG-623">Test for StringUtils replaceChars() icelandic characters.</action>
  </release>

  <release version="2.5" date="2010-02-25" description="">
    <action type="add" issue="LANG-583">ArrayUtils - add isNotEmpty() methods.</action>
    <action type="add" issue="LANG-534">ArrayUtils - add nullToEmpty() methods.</action>
    <action type="add" issue="LANG-454">CharRange - provide an iterator that lets you walk the chars in the range.</action>
    <action type="add" issue="LANG-514">CharRange - add more readable static builder methods.</action>
    <action type="add">ClassUtils - new isAssignable() methods with autoboxing.</action>
    <action type="add" issue="LANG-535">ClassUtils - add support to getShortClassName and getPackageName for arrays.</action>
    <action type="add" issue="LANG-434">DateUtils - add ceiling() method.</action>
    <action type="add" issue="LANG-486">DateUtils - add parseDateStrictly() method.</action>
    <action type="add" issue="LANG-466">EqualsBuilder - add reset() method.</action>
    <action type="add" issue="LANG-461">NumberUtils - add toByte() and toShort() methods.</action>
    <action type="add" issue="LANG-522">Mutable numbers - add string constructors.</action>
    <action type="add">MutableBoolean - add toBoolean(), isTrue() and isFalse() methods.</action>
    <action type="add" issue="LANG-422">StrBuilder - add appendSeparator() methods with an alternative default separator if the StrBuilder is currently empty.</action>
    <action type="add" issue="LANG-555">SystemUtils - add IS_OS_WINDOWS_7 constant.</action>
    <action type="add" issue="LANG-554">SystemUtils - add IS_JAVA_1_7 constant for JDK 1.7.</action>
    <action type="add" issue="LANG-405">StringUtils - add abbreviateMiddle() method.</action>
    <action type="add" issue="LANG-569">StringUtils - add indexOfIgnoreCase() and lastIndexOfIgnoreCase() methods.</action>
    <action type="add" issue="LANG-471">StringUtils - add isAllUpperCase() and isAllLowerCase() methods.</action>
    <action type="add" issue="LANG-469">StringUtils - add lastOrdinalIndexOf() method to complement the existing ordinalIndexOf() method.</action>
    <action type="add" issue="LANG-348">StringUtils - add repeat() method.</action>
    <action type="add" issue="LANG-445">StringUtils - add startsWithAny() method.</action>
    <action type="add" issue="LANG-430">StringUtils - add upperCase(String, Locale) and lowerCase(String, Locale) methods.</action>
    <action type="add" issue="LANG-416">New Reflection package containing ConstructorUtils, FieldUtils, MemberUtils and MethodUtils.</action>
    <action type="fix" issue="LANG-567">ArrayUtils - addAll() does not handle mixed types very well.</action>
    <action type="fix" issue="LANG-494">CharSet - Synchronizing the COMMON Map so that getInstance doesn't miss a put from a subclass in another thread.</action>
    <action type="fix" issue="LANG-500">ClassUtils - improving performance of getAllInterfaces.</action>
    <action type="fix" issue="LANG-587">ClassUtils - toClass() throws NullPointerException on null array element.</action>
    <action type="fix" issue="LANG-530">DateUtils - Fix parseDate() cannot parse ISO8601 dates produced by FastDateFormat.</action>
    <action type="fix" issue="LANG-440">DateUtils - round() doesn't work correct for Calendar.AM_PM.</action>
    <action type="fix" issue="LANG-443">DateUtils - improve tests.</action>
    <action type="fix" issue="LANG-204">Entities - multithreaded initialization.</action>
    <action type="fix" issue="LANG-506">Entities - missing final modifiers; thread-safety issues.</action>
    <action type="fix" issue="LANG-76">EnumUtils - getEnum() doesn't work well in 1.5+.</action>
    <action type="fix" issue="LANG-584">ExceptionUtils - use immutable lock target.</action>
    <action type="fix" issue="LANG-477">ExtendedMessageFormat - OutOfMemory with a pattern containing single quotes.</action>
    <action type="fix" issue="LANG-538">FastDateFormat - call getTime() on a calendar to ensure timezone is in the right state.</action>
    <action type="fix" issue="LANG-547">FastDateFormat - Remove unused field.</action>
    <action type="fix" issue="LANG-511">LocaleUtils - Initialization of available locales in LocaleUtils can be deferred.</action>
    <action type="fix" issue="LANG-457">NumberUtils - createNumber() thows a StringIndexOutOfBoundsException when only an "l" is passed in.</action>
    <action type="fix" issue="LANG-521">NumberUtils - isNumber(String) and createNumber(String) both modified to support '2.'.</action>
    <action type="fix" issue="LANG-432">StringUtils - improve handling of case-insensitive Strings.</action>
    <action type="fix" issue="LANG-552">StringUtils - replaceEach() no longer NPEs when null appears in the last String[].</action>
    <action type="fix" issue="LANG-460">StringUtils - correct Javadoc for startsWith() and startsWithIgnoreCase().</action>
    <action type="fix" issue="LANG-421">StringEscapeUtils - escapeJava() escapes '/' characters.</action>
    <action type="fix" issue="LANG-450">StringEscapeUtils - change escapeJavaStyleString() to throw UnhandledException instead swallowing IOException and returning null.</action>
    <action type="fix" issue="LANG-419">WordUtils - fix StringIndexOutOfBoundsException when lower is greater than the String length.</action>
    <action type="fix" issue="LANG-523">StrBuilder - Performance improvement by doubling the size of the String in ensureCapacity.</action>
    <action type="fix" issue="LANG-575">Compare, Equals and HashCode builders - use ArrayUtils to avoid creating a temporary List.</action>
    <action type="fix" issue="LANG-467">EqualsBuilder - removing the special handling of BigDecimal (LANG-393) to use compareTo instead of equals because it creates an inequality with HashCodeBuilder.</action>
    <action type="fix" issue="LANG-574">HashCodeBuilder - Performance improvement: check for isArray to short-circuit the 9 instanceof checks.</action>
    <action type="fix" issue="LANG-520">HashCodeBuilder - Changing the hashCode() method to return toHashCode().</action>
    <action type="fix" issue="LANG-459">HashCodeBuilder - reflectionHashCode() can generate incorrect hashcodes.</action>
    <action type="fix" issue="LANG-586">HashCodeBuilder and ToStringStyle - use of ThreadLocal causes memory leaks in container environments.</action>
    <action type="fix" issue="LANG-487">ToStringBuilder - make default style thread-safe.</action>
    <action type="fix" issue="LANG-472">RandomUtils - nextLong() always produces even numbers.</action>
    <action type="fix" issue="LANG-592">RandomUtils - RandomUtils tests are failing frequently.</action>
  </release>

  <release version="2.4" date="2008-03-18" description="">
    <action type="add" issue="LANG-322">ClassUtils.getShortClassName(String) inefficient.</action>
    <action type="add" issue="LANG-269">Shouldn't Commons Lang's StringUtils have a "common" string method?.</action>
    <action type="fix" issue="LANG-368">FastDateFormat getDateInstance() and getDateTimeInstance() assume Locale.getDefault() won't change.</action>
    <action type="add" issue="LANG-402">OSGi-ify Lang.</action>
    <action type="fix" issue="LANG-412">StrBuilder appendFixedWidth does not handle nulls.</action>
    <action type="fix" issue="LANG-380">infinite loop in Fraction.reduce when numerator == 0.</action>
    <action type="fix" issue="LANG-367">FastDateFormat thread safety.</action>
    <action type="add" issue="LANG-298">ClassUtils.getShortClassName and ClassUtils.getPackageName and class of array.</action>
    <action type="fix" issue="LANG-328">LocaleUtils.toLocale() rejects strings with only language+variant.</action>
    <action type="fix" issue="LANG-334">Enum is not thread-safe.</action>
    <action type="fix" issue="LANG-365">BooleanUtils.toBoolean() - invalid drop-thru in case statement causes StringIndexOutOfBoundsException.</action>
    <action type="add" issue="LANG-333">ArrayUtils.toClass.</action>
    <action type="fix" issue="LANG-360">Why does appendIdentityToString return null?.</action>
    <action type="fix" issue="LANG-381">NumberUtils.min(floatArray) returns wrong value if floatArray[0] happens to be Float.NaN.</action>
    <action type="fix" issue="LANG-346">Dates.round() behaves incorrectly for minutes and seconds.</action>
    <action type="add" issue="LANG-407">StringUtils.length(String) returns null-safe length.</action>
    <action type="add" issue="LANG-180">adding a StringUtils.replace method that takes an array or List of replacement strings.</action>
    <action type="add" issue="LANG-383">Adding functionality to DateUtils to allow direct setting of various fields.</action>
    <action type="add" issue="LANG-374">Add escaping for CSV columns to StringEscapeUtils.</action>
    <action type="add" issue="LANG-326">StringUtils: startsWith / endsWith / startsWithIgnoreCase / endsWithIgnoreCase / removeStartIgnoreCase / removeEndIgnoreCase methods.</action>
    <action type="add" issue="LANG-351">Extension to ClassUtils: Obtain the primitive class from a wrapper.</action>
    <action type="fix" issue="LANG-399">Javadoc bugs - cannot find object.</action>
    <action type="add" issue="LANG-345">Optimize HashCodeBuilder.append(Object).</action>
    <action type="fix" issue="LANG-385">http://commons.apache.org/lang/developerguide.html "Building" section is incorrect and incomplete.</action>
    <action type="fix" issue="LANG-410">Ambiguous / confusing names in StringUtils replace* methods.</action>
    <action type="add" issue="LANG-257">Add new splitByWholeSeparatorPreserveAllTokens() methods to StringUtils.</action>
    <action type="add" issue="LANG-356">Add getStartTime to StopWatch.</action>
    <action type="add" issue="LANG-377">Perhaps add containsAny() methods?.</action>
    <action type="fix" issue="LANG-353">Javadoc Example for EqualsBuilder is questionable.</action>
    <action type="fix" issue="LANG-393">EqualsBuilder don't compare BigDecimals correctly.</action>
    <action type="add" issue="LANG-192">Split camel case strings.</action>
    <action type="add" issue="LANG-404">Add Calendar flavour format methods to DateFormatUtils.</action>
    <action type="add" issue="LANG-379">Calculating A date fragment in any time-unit.</action>
    <action type="add" issue="LANG-413">Memory usage improvement for StringUtils#getLevenshteinDistance().</action>
    <action type="add" issue="LANG-362">Add ExtendedMessageFormat to org.apache.commons.lang.text.</action>
    <action type="fix" issue="LANG-363">StringEscapeUtils.escapeJavaScript() method did not escape '/' into '\/', it will make IE render page uncorrectly.</action>
    <action type="add" issue="LANG-321">Add toArray() method to IntRange and LongRange classes.</action>
    <action type="add" issue="LANG-375">add SystemUtils.IS_OS_WINDOWS_VISTA field.</action>
    <action type="add" issue="LANG-329">Pointless synchronized in ThreadLocal.initialValue should be removed.</action>
    <action type="add" issue="LANG-371">ToStringStyle Javadoc should show examples of styles.</action>
    <action type="fix" issue="LANG-364">Documentation bug for ignoreEmptyTokens accessors in StrTokenizer.</action>
    <action type="fix" issue="LANG-361">BooleanUtils toBooleanObject Javadoc does not match implementation.</action>
    <action type="add" issue="LANG-338">truncateNicely method which avoids truncating in the middle of a word.</action>
  </release>

  <release version="2.3" date="2007-02-13" description="">
    <action type="fix" issue="LANG-262">Use of enum prevents a classloader from being garbage collected resuling in out of memory exceptions.</action>
    <action type="add" issue="LANG-289">NumberUtils.max(byte[]) and NumberUtils.min(byte[]) are missing.</action>
    <action type="add" issue="LANG-291">Null-safe comparison methods for finding most recent / least recent dates.</action>
    <action type="fix" issue="LANG-315">StopWatch: suspend() acts as split(), if followed by stop().</action>
    <action type="fix" issue="LANG-294">StrBuilder.replaceAll and StrBuilder.deleteAll can throw ArrayIndexOutOfBoundsException.</action>
    <action type="fix" issue="LANG-299">Bug in method appendFixedWidthPadRight of class StrBuilder causes an ArrayIndexOutOfBoundsException.</action>
    <action type="fix" issue="LANG-69"> ToStringBuilder throws StackOverflowError when an Object cycle exists.</action>
    <action type="add" issue="LANG-282">Create more tests to test out the +=31 replacement code in DurationFormatUtils.</action>
    <action type="fix" issue="LANG-295">StrBuilder contains usages of thisBuf.length when they should use size.</action>
    <action type="add" issue="LANG-258">Enum Javadoc: 1) outline 5.0 native Enum migration 2) warn not to use the switch() , 3) point out approaches for persistence and gui.</action>
    <action type="fix" issue="LANG-313">Wrong behavior of Entities.unescape.</action>
    <action type="fix" issue="LANG-300">NumberUtils.createNumber throws NumberFormatException for one digit long.</action>
    <action type="fix" issue="LANG-304">NullPointerException in isAvailableLocale(Locale).</action>
    <action type="fix" issue="LANG-303">FastDateFormat.mRules is not transient or serializable.</action>
    <action type="add" issue="LANG-268">StringUtils.join should allow you to pass a range for it (so it only joins a part of the array).</action>
    <action type="fix" issue="LANG-102">Refactor Entities methods.</action>
    <action type="fix" issue="LANG-314">Tests fail to pass when building with Maven 2.</action>
    <action type="fix" issue="LANG-281">DurationFormatUtils returns wrong result.</action>
    <action type="fix" issue="LANG-292">unescapeXml("&amp;12345678;") should be "&amp;12345678;".</action>
    <action type="add" issue="LANG-287">Optimize StringEscapeUtils.unescapeXml(String).</action>
    <action type="add" issue="LANG-310">BooleanUtils isNotTrue/isNotFalse.</action>
    <action type="add" issue="LANG-306">Extra StrBuilder methods.</action>
    <action type="add" issue="LANG-275">Add a pair of StringUtils.substringsBetween;String[] methods.</action>
    <action type="fix" issue="LANG-279">HashCodeBuilder throws java.lang.StackOverflowError when an object contains a cycle.</action>
    <action type="add" issue="LANG-266">Wish for StringUtils.join(Collection, *).</action>
  </release>

  <release version="2.2" date="2006-10-04" description="">
    <action type="fix" issue="LANG-45">StrBuilderTest#testReplaceStringString fails.</action>
    <action type="fix" issue="LANG-42">EqualsBuilder.append(Object[], Object[]) crashes with a NullPointerException if an element of the first array is null.</action>
    <action type="fix" issue="LANG-286">Serialization - not backwards compatible.</action>
    <action type="fix" issue="LANG-50"> Replace Clover with Cobertura.</action>
    <action type="fix" issue="LANG-259">ValuedEnum.compareTo(Object other) not typesafe - it easily could be...</action>
    <action type="fix" issue="LANG-271">LocaleUtils test fails under Mustang.</action>
    <action type="fix" issue="LANG-2">Javadoc example for StringUtils.splitByWholeSeparator incorrect.</action>
    <action type="fix" issue="LANG-3">PADDING array in StringUtils overflows on '\uffff'.</action>
    <action type="fix" issue="LANG-10">ClassUtils.primitiveToWrapper and Void.</action>
    <action type="fix" issue="LANG-37">unit test for org.apache.commons.lang.text.StrBuilder.</action>
    <action type="fix" issue="LANG-59">DateUtils.truncate method is buggy when dealing with DST switching hours.</action>
    <action type="fix" issue="LANG-100">RandomStringUtils.random() family of methods create invalid Unicode sequences.</action>
    <action type="fix" issue="LANG-106">StringUtils#getLevenshteinDistance() performance is sub-optimal.</action>
    <action type="fix" issue="LANG-112">Wrong length check in StrTokenizer.StringMatcher.</action>
    <action type="fix" issue="LANG-105">ExceptionUtils goes into infinite loop in getThrowables is throwable.getCause() == throwable.</action>
    <action type="fix" issue="LANG-117">FastDateFormat: wrong format for date "01.01.1000".</action>
    <action type="fix" issue="LANG-123">Unclear Javadoc for DateUtils.iterator().</action>
    <action type="fix" issue="LANG-130">Memory "leak" in StringUtils.</action>
    <action type="add" issue="LANG-260">StringEscapeUtils should expose escape*() methods taking Writer argument.</action>
    <action type="fix" issue="LANG-141">Fraction.toProperString() returns -1/1 for -1.</action>
    <action type="fix" issue="LANG-152">DurationFormatUtils.formatDurationWords "11 &lt;unit&gt;s" gets converted to "11 &lt;unit&gt;".</action>
    <action type="fix" issue="LANG-148">Performance modifications on StringUtils.replace.</action>
    <action type="fix" issue="LANG-150">StringEscapeUtils.unescapeHtml skips first entity after standalone ampersand.</action>
    <action type="fix" issue="LANG-140">DurationFormatUtils.formatPeriod() returns the wrong result.</action>
    <action type="add" issue="LANG-186">Request for MutableBoolean implementation.</action>
    <action type="add" issue="LANG-198">New method for EqualsBuilder.</action>
    <action type="add" issue="LANG-212">New ExceptionUtils method setCause().</action>
    <action type="add" issue="LANG-217">Add Mutable&lt;Type&gt; to&lt;Type&gt;() methods.</action>
    <action type="add" issue="LANG-216">Provides a Class.getPublicMethod which returns public invocable Method.</action>
    <action type="add" issue="LANG-226">Using ReflectionToStringBuilder and excluding secure fields.</action>
    <action type="add" issue="LANG-194">add generic add method to DateUtils.</action>
    <action type="add" issue="LANG-220">Tokenizer Enhancements: reset input string, static CSV/TSV factories.</action>
    <action type="add" issue="LANG-242">Trivial cleanup of Javadoc in various files.</action>
    <action type="add" issue="LANG-246">CompositeFormat.</action>
    <action type="add" issue="LANG-250">Performance boost for RandomStringUtils.</action>
    <action type="add" issue="LANG-254">Enhanced Class.forName version.</action>
    <action type="add" issue="LANG-263">Add StringUtils.containsIgnoreCase(...).</action>
    <action type="add" issue="LANG-267">Support char array converters on ArrayUtils.</action>
    <action type="fix" issue="LANG-25">DurationFormatUtils.formatDurationISO() Javadoc is missing T in duration string between date and time part.</action>
    <action type="fix" issue="LANG-272">Minor build and checkstyle changes.</action>
    <action type="fix" issue="LANG-277">Javadoc errors on StringUtils.splitPreserveAllTokens(String, char).</action>
    <action type="fix" issue="LANG-122">EscapeUtil.escapeHtml() should clarify that it does not escape ' chars to &amp;apos;.</action>
    <action type="add" issue="LANG-161">Add methods and tests to StrBuilder.</action>
    <action type="add" issue="LANG-162">replace() length calculation improvement.</action>
    <action type="add" issue="LANG-166">New interpolation features.</action>
    <action type="add" issue="LANG-169">Implementation of escape/unescapeHtml methods with Writer.</action>
    <action type="add" issue="LANG-176">CompareToBuilder excludeFields for reflection method.</action>
    <action type="add" issue="LANG-159">Add WordUtils.getInitials(String).</action>
    <action type="fix" issue="LANG-261">Error in an example in the Javadoc of the StringUtils.splitPreserveAllTokens() method.</action>
    <action type="fix" issue="LANG-264">ToStringBuilder/HashCodeBuilder Javadoc code examples.</action>
    <action type="fix" issue="LANG-265">Cannot build tests from latest SVN.</action>
    <action type="add" issue="LANG-270">minor Javadoc improvements for StringUtils.stripXxx() methods.</action>
    <action type="fix" issue="LANG-278">Javadoc for StringUtils.removeEnd is incorrect.</action>
    <action type="fix" issue="LANG-127">Minor tweak to fix of bug # 26616.</action>
  </release>

  <release version="2.1" date="2005-06-13" description="">
    <action type="fix" issue="LANG-103">make optional parameters in FastDateFormat really optional.</action>
    <action type="fix" issue="LANG-149">Nestable.indexOfThrowable(Class) uses Class.equals() to match.</action>
    <action type="fix" issue="LANG-30">buffer under/overrun on Strings.strip, stripStart &amp; stripEnd.</action>
    <action type="fix" issue="LANG-19">ToStringStyle.setArrayEnd(String) doesn't replace null with empty string.</action>
    <action type="fix" issue="LANG-80">New class proposal: CharacterEncoding.</action>
    <action type="fix" issue="LANG-43">SystemUtils fails init on HP-UX.</action>
    <action type="fix" issue="LANG-134">Javadoc - 'four basic XML entities' should be 5 (apos is missing).</action>
    <action type="fix" issue="LANG-156">o.a.c.lang.enum.ValuedEnum: 'enum'is a keyword in JDK1.5.0.</action>
    <action type="fix" issue="LANG-131">StringEscapeUtils.unescapeHtml() doesn't handle an empty entity.</action>
    <action type="fix" issue="LANG-6">EqualsBuilder.append(Object[], Object[]) incorrectly checks that rhs[i] is instance of lhs[i]'s class.</action>
    <action type="fix" issue="LANG-33">Method enums.Enum.equals(Object o) doesn't work correctly.</action>
    <action type="fix" issue="LANG-31">ExceptionUtils.addCauseMethodName(String) does not check for duplicates.</action>
    <action type="fix" issue="LANG-136">Make StopWatch validate state transitions.</action>
    <action type="fix" issue="LANG-124">enum package is not compatible with 1.5 jdk.</action>
    <action type="fix" issue="LANG-128">WordUtils capitalizeFully() throws a null pointer exception.</action>
    <action type="fix" issue="LANG-138">ValuedEnum.</action>
    <action type="fix" issue="LANG-133">parseDate class from HttpClient's DateParser class.</action>
    <action type="fix" issue="LANG-62">ArrayUtils.isEquals() throws ClassCastException when array1 and array2 are different dimension.</action>
    <action type="fix" issue="LANG-57">ClassCastException in Enum.equals(Object).</action>
    <action type="fix" issue="LANG-107">FastDateFormat year bug.</action>
    <action type="fix" issue="LANG-77">unbalanced ReflectionToStringBuilder.</action>
    <action type="fix" issue="LANG-86">FastDateFormat.getDateInstance(int, Locale) always uses the pattern from the first invocation.</action>
    <action type="fix" issue="LANG-79">ReflectionToStringBuilder.toString(null) throws exception by design.</action>
    <action type="fix" issue="LANG-126">Make ClassUtils methods null-safe and not throw an IAE.</action>
    <action type="fix" issue="LANG-5">StringUtils.split ignores empty items.</action>
    <action type="fix" issue="LANG-144">EqualsBuilder.append(Object[], Object[]) throws NPE.</action>
    <action type="fix" issue="LANG-74">ArrayUtils.addAll doesn't always return new array.</action>
    <action type="fix" issue="LANG-81">Enum.equals does not handle different class loaders.</action>
    <action type="fix" issue="LANG-27">Add SystemUtils.AWT_TOOLKIT and others.</action>
    <action type="fix" issue="LANG-14">Throwable cause for NotImplementedException.</action>
    <action type="fix" issue="LANG-28">ClassUtils.primitivesToWrappers method.</action>
    <action type="fix" issue="LANG-120">public static boolean DateUtils.equals(Date dt1, Date dt2) ?.</action>
    <action type="fix" issue="LANG-7">Documentation error in StringUtils.replace.</action>
    <action type="fix" issue="LANG-125">DateUtils constants should be long.</action>
    <action type="fix" issue="LANG-13">DateUtils.truncate() is off by one hour when using a date in DST switch 'zone'.</action>
    <action type="fix" issue="LANG-118">StringEscapeUtils.unescapeHtml() doesn't handle hex entities.</action>
    <action type="fix" issue="LANG-99">new StringUtils.replaceChars behaves differently from old CharSetUtils.translate.</action>
    <action type="fix" issue="LANG-41">last substring returned by StringUtils.split( String, String, int ) is too long.</action>
    <action type="fix" issue="LANG-119">Can't subclass EqualsBuilder because isEquals is private.</action>
    <action type="fix" issue="LANG-158">new StringUtils.split methods that split on the whole separator string.</action>
    <action type="add" issue="LANG-172">New method for converting a primitive Class to its corresponding wrapper Class.</action>
    <action type="add" issue="LANG-222">Add convenience format(long) methods to FastDateFormat.</action>
    <action type="fix" issue="LANG-116">Enum's outer class may not be loaded for EnumUtils.</action>
    <action type="add" issue="LANG-219">WordUtils.capitalizeFully(String str) should take a delimiter.</action>
    <action type="add" issue="LANG-183">Make Javadoc crosslinking configurable.</action>
    <action type="fix" issue="LANG-82">Minor Javadoc fixes for StringUtils.contains(String, String).</action>
    <action type="fix" issue="LANG-32">Error in Javadoc for StringUtils.chomp(String, String).</action>
    <action type="fix" issue="LANG-95">StringUtils.defaultString: Documentation error.</action>
    <action type="add" issue="LANG-233">Add hashCode-support to class ObjectUtils.</action>
    <action type="add" issue="LANG-202">add another "known method" to ExceptionUtils.</action>
    <action type="add" issue="LANG-235">Enhancement of ExceptionUtils.CAUSE_METHOD_NAMES.</action>
    <action type="fix" issue="LANG-24">DateUtils.truncate oddity at the far end of the Date spectrum.</action>
    <action type="add" issue="LANG-232">add getLength() method to ArrayUtils.</action>
    <action type="add" issue="LANG-171">Validate.java: fixes comment skew, removes unused loop counter.</action>
    <action type="add" issue="LANG-179">StringUtils.isAsciiPrintable().</action>
    <action type="add" issue="LANG-167">ExceptionUtils: new getCause() methodname (for tomcat-exception).</action>
    <action type="fix" issue="LANG-85">fixes 75 typos.</action>
    <action type="add" issue="LANG-230">mutable numbers.</action>
    <action type="add" issue="LANG-191">Javadoc fixes for ClassUtils.</action>
    <action type="add" issue="LANG-184">Add StringUtils.nIndexOf?.</action>
    <action type="fix" issue="LANG-135">Javadoc fixes for CharSetUtils.</action>
    <action type="fix" issue="LANG-154">Remove redundant check for null separator in StringUtils#join.</action>
    <action type="add" issue="LANG-247">Class and Package Comparators for ClassUtils.</action>
    <action type="add" issue="LANG-256">add remove methods to ArrayUtils.</action>
    <action type="add" issue="LANG-185">WordUtils capitalize improvement.</action>
    <action type="add" issue="LANG-173">add isEmpty method to ArrayUtils.</action>
    <action type="add" issue="LANG-168">lang.math.Fraction class deficiencies.</action>
    <action type="add" issue="LANG-207">Add methods to ArrayUtils: add at end and insert-like ops.</action>
    <action type="add" issue="LANG-239">Add SystemUtils methods for directory properties.</action>
    <action type="add" issue="LANG-189">Add method that validates Collection elements are a certain type.</action>
    <action type="add" issue="LANG-224">elapsed time formatting utility method.</action>
  </release>

  <release version="2.0" date="2003-09-02" description="">
    <action type="fix" issue="LANG-20">Infinite loop in ToStringBuilder.reflectionToString for inner classes.</action>
    <action type="fix" issue="LANG-75">NumberUtils.createBigDecimal("") NPE in Sun 1.3.1_08.</action>
    <action type="fix" issue="LANG-38">Rationalize StringUtils slice functions.</action>
    <action type="fix" issue="LANG-53">SystemUtils.IS_OS_OS2 Javadoc is wrong.</action>
    <action type="fix" issue="LANG-142">A small, but important Javadoc fix for Fraction proper whole and numerator.</action>
    <action type="fix" issue="LANG-70">Adding tolerance to double[] search methods in ArrayUtils.</action>
    <action type="fix" issue="LANG-9">lang.builder classes Javadoc edits (mostly typo fixes).</action>
    <action type="fix" issue="LANG-63">StringUtils Javadoc and test enhancements.</action>
    <action type="fix" issue="LANG-132">SystemUtils.IS_OS_*, IS_JAVA_* are always false.</action>
    <action type="fix" issue="LANG-143">Improve util.Validate tests.</action>
    <action type="fix" issue="LANG-155">maven-beta10 checkstyle problem.</action>
    <action type="fix" issue="LANG-147">StringUtils.chopNewLine - StringIndexOutOfBoundsException.</action>
    <action type="fix" issue="LANG-73">ToStringBuilder doesn't work well in subclasses.</action>
    <action type="fix" issue="LANG-48">static option for reversing the stacktrace.</action>
    <action type="fix" issue="LANG-87">NullPointerException in CompareToBuilder.</action>
    <action type="fix" issue="LANG-84">RandomStringUtils.randomAlpha methods omit 'z'.</action>
    <action type="fix" issue="LANG-129">test.time fails in Japanese (non-us) locale.</action>
    <action type="fix" issue="LANG-94">NumberUtils.isNumber allows illegal trailing characters.</action>
    <action type="fix" issue="LANG-137">Improve Javadoc and overflow behavior of Fraction.</action>
    <action type="fix" issue="LANG-55">RandomStringUtils infloops with length &gt; 1.</action>
    <action type="fix" issue="LANG-47">test.lang fails if compiled with non iso-8859-1 locales.</action>
    <action type="fix" issue="LANG-113">SystemUtils does not play nice in an Applet.</action>
    <action type="fix" issue="LANG-111">time unit tests fail on Sundays.</action>
    <action type="fix" issue="LANG-90">java.lang.ExceptionInInitializerError thrown by JVMRandom constructor.</action>
    <action type="fix" issue="LANG-78">StringUtils.chomp does not match Perl.</action>
    <action type="fix" issue="LANG-36">patch and test case fixing problem with RandomStringUtils.random().</action>
    <action type="fix" issue="LANG-151">General case: infinite loop: ToStringBuilder.reflectionToString.</action>
    <action type="fix" issue="LANG-35">Should ToStringBuilder.reflectionToString handle arrays?.</action>
    <action type="fix" issue="LANG-83">EnumUtils nit: The import java.io.Serializable is never used.</action>
    <action type="fix" issue="LANG-12">Example in Javadoc for ToStringBuilder wrong for append.</action>
    <action type="fix" issue="LANG-110">Added class hierarchy support to HashCodeBuilder.reflectionHashCode().</action>
    <action type="fix" issue="LANG-71">ExceptionUtils new methods.</action>
    <action type="fix" issue="LANG-15">Infinite loop in StringUtils.replace(text, repl, with) + FIX.</action>
    <action type="fix" issue="LANG-93">StackOverflow due to ToStringBuilder.</action>
    <action type="fix" issue="LANG-39">No Javadoc for NestableDelegate.</action>
    <action type="fix" issue="LANG-49">Specify initial size for Enum's HashMap.</action>
    <action type="fix" issue="LANG-146">Enum does not support inner sub-classes.</action>
    <action type="fix" issue="LANG-157">Removed compile warning in ObjectUtils.</action>
    <action type="fix" issue="LANG-96">SystemUtils.IS_JAVA_1_5 Javadoc is wrong.</action>
    <action type="fix" issue="LANG-16">NumberRange inaccurate for Long, etc.</action>
    <action type="fix" issue="LANG-4">Hierarchy support in ToStringBuilder.reflectionToString().</action>
    <action type="fix" issue="LANG-56">StringUtils.countMatches loops forever if substring empty.</action>
    <action type="add" issue="LANG-209">Javadoc fixes (remove @links to non-public identifiers).</action>
    <action type="add" issue="LANG-210">Add Javadoc examples and tests for StringUtils.</action>
    <action type="add" issue="LANG-170">Make NumberUtils null handling consistent.</action>
    <action type="fix" issue="LANG-145">Unused field 'startFinal' in DateIterator.</action>
    <action type="add" issue="LANG-214">reduce object creation in ToStringBuilder.</action>
    <action type="add" issue="LANG-228">Improved tests, Javadoc for CharSetUtils, StringEscapeUtils.</action>
    <action type="add" issue="LANG-252">NumberUtils min/max, BooleanUtils.xor, and ArrayUtils toPrimitive and toObject.</action>
    <action type="add" issue="LANG-208">Javadoc, tests improvements for CharSet, CharSetUtils.</action>
    <action type="add" issue="LANG-205">StringUtil enhancement.</action>
    <action type="add" issue="LANG-164">Javadoc nit.</action>
    <action type="add" issue="LANG-206">Additional Lang Method Suggestions.</action>
    <action type="add" issue="LANG-178">Make NestableDelegate methods public instead of package private.</action>
    <action type="add" issue="LANG-174">Missing @since tags.</action>
    <action type="add" issue="LANG-245">Refactored reflection feature of ToStringBuilder into new ReflectionToStringBuilder.</action>
    <action type="fix" issue="LANG-51">Typo in documentation.</action>
    <action type="fix" issue="LANG-1">Patch for Javadoc.</action>
    <action type="add" issue="LANG-244">Add join(..., char c) to StringUtils (and some performance fixes). Even contains tests!.</action>
    <action type="add" issue="LANG-231">Resurrect the WordWrapUtils from commons-sandbox/utils.</action>
    <action type="fix" issue="LANG-139">EnumTest fails on Linux Sun JDK 1.3.0.</action>
    <action type="add" issue="LANG-234">What to do with FastDateFormat unused private constructors.</action>
    <action type="add" issue="LANG-240">Added class hierarchy support to CompareToBuilder.reflectionCompare().</action>
    <action type="add" issue="LANG-190">Removed compile warning in FastDateFormat.</action>
    <action type="fix" issue="LANG-97">typo in the Javadoc example code.</action>
    <action type="add" issue="LANG-249">MethodUtils: Removed unused code/unused local vars.</action>
    <action type="add" issue="LANG-237">Hierarchy support in EqualsBuilder.reflectionEquals().</action>
    <action type="fix" issue="LANG-91">Javadoc Errata.</action>
    <action type="add" issue="LANG-215">ArrayUtils.contains().</action>
    <action type="add" issue="LANG-221">More flexibility for getRootCause in ExceptionUtils.</action>
  </release>

  <release version="1.0.1" date="2002-11-25" description="Quick bugfix to 1.0">
    <action type="fix">NumberRange.getMaximum returns minimum.</action>
    <action type="fix">Enum constructor validations.</action>
    <action type="fix">NestableException/Delegate is not serializable.</action>
    <action type="fix">split using null and max less than actual token count adds "null".</action>
    <action type="add">ExceptionUtils cannot handle J2EE-Exception in a default way.</action>
  </release>

  <release version="1.0" date="2002-10-04" description="First release of Commons Lang">
  </release>

  </body>
</document><|MERGE_RESOLUTION|>--- conflicted
+++ resolved
@@ -21,11 +21,7 @@
   </properties>
   <body>
 
-<<<<<<< HEAD
-  <release version="3.3" date="2014-02-26" description="Bugfix and Feature release">
-=======
-  <release version="3.3" date="TBA" description="Bug fixes and and new features including: DifferenceBuilder, ClassPathUtils, RandomUtils and Jaro-Winkler String distance metric">
->>>>>>> 01329b7c
+  <release version="3.3" date="2014-03-03" description="Bug fixes and and new features including: DifferenceBuilder, ClassPathUtils, RandomUtils and Jaro-Winkler String distance metric">
     <action issue="LANG-621" type="fix" dev="kinow" due-to="Philip Hodges, Thomas Neidhart">ReflectionToStringBuilder.toString does not debug 3rd party object fields within 3rd party object</action>
     <action issue="LANG-955" type="add" dev="britter" due-to="Adam Hooper">Add methods for removing all invalid characters according to XML 1.0 and XML 1.1 in an input string to StringEscapeUtils</action>
     <action issue="LANG-977" type="fix" dev="britter" due-to="Chris Karcher">NumericEntityEscaper incorrectly encodes supplementary characters</action>
