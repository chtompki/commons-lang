--- conflicted
+++ resolved
@@ -249,22 +249,9 @@
      * @throws IllegalArgumentException if the width is too small
      * @since 2.0
      */
-<<<<<<< HEAD
-    public static boolean isAnyEmpty(final CharSequence... css) {
-        if (ArrayUtils.isEmpty(css)) {
-            return false;
-        }
-        for (final CharSequence cs : css) {
-            if (isEmpty(cs)) {
-                return true;
-            }
-        }
-        return false;
-=======
     public static String abbreviate(final String str, final int offset, final int maxWidth) {
         final String defaultAbbrevMarker = "...";
         return abbreviate(str, defaultAbbrevMarker, offset, maxWidth);
->>>>>>> 5c98ab1f
     }
 
     /**
@@ -303,13 +290,8 @@
      * @throws IllegalArgumentException if the width is too small
      * @since 3.6
      */
-<<<<<<< HEAD
-    public static boolean isNoneEmpty(final CharSequence... css) {
-        return !isAnyEmpty(css);
-=======
     public static String abbreviate(final String str, final String abbrevMarker, final int maxWidth) {
         return abbreviate(str, abbrevMarker, 0, maxWidth);
->>>>>>> 5c98ab1f
     }
 
     /**
@@ -425,8 +407,8 @@
         final int endOffset = str.length()-targetSting/2;
 
         return str.substring(0, startOffset) +
-            middle +
-            str.substring(endOffset);
+                middle +
+                str.substring(endOffset);
     }
 
     /**
@@ -488,21 +470,8 @@
      *
      * @since 3.2
      */
-<<<<<<< HEAD
-    public static boolean isAnyBlank(final CharSequence... css) {
-        if (ArrayUtils.isEmpty(css)) {
-            return false;
-        }
-        for (final CharSequence cs : css) {
-            if (isBlank(cs)) {
-                return true;
-            }
-        }
-        return false;
-=======
     public static String appendIfMissing(final String str, final CharSequence suffix, final CharSequence... suffixes) {
         return appendIfMissing(str, suffix, false, suffixes);
->>>>>>> 5c98ab1f
     }
 
     /**
@@ -539,13 +508,8 @@
      *
      * @since 3.2
      */
-<<<<<<< HEAD
-    public static boolean isNoneBlank(final CharSequence... css) {
-        return !isAnyBlank(css);
-=======
     public static String appendIfMissingIgnoreCase(final String str, final CharSequence suffix, final CharSequence... suffixes) {
         return appendIfMissing(str, suffix, true, suffixes);
->>>>>>> 5c98ab1f
     }
 
     /**
@@ -574,19 +538,12 @@
         if (str == null || (strLen = str.length()) == 0) {
             return str;
         }
-<<<<<<< HEAD
-        for (final CharSequence cs : css) {
-            if (isNotBlank(cs)) {
-                return false;
-            }
-=======
 
         final int firstCodepoint = str.codePointAt(0);
         final int newCodePoint = Character.toTitleCase(firstCodepoint);
         if (firstCodepoint == newCodePoint) {
             // already capitalized
             return str;
->>>>>>> 5c98ab1f
         }
 
         final int newCodePoints[] = new int[strLen]; // cannot be longer than the char array
@@ -596,7 +553,7 @@
             final int codepoint = str.codePointAt(inOffset);
             newCodePoints[outOffset++] = codepoint; // copy the remaining ones
             inOffset += Character.charCount(codepoint);
-         }
+        }
         return new String(newCodePoints, 0, outOffset);
     }
 
@@ -3159,7 +3116,7 @@
         }
         for (final CharSequence cs : css) {
             if (isNotBlank(cs)) {
-               return false;
+                return false;
             }
         }
         return true;
@@ -3430,15 +3387,15 @@
      * @since 3.2
      */
     public static boolean isAnyBlank(final CharSequence... css) {
-      if (ArrayUtils.isEmpty(css)) {
+        if (ArrayUtils.isEmpty(css)) {
+            return false;
+        }
+        for (final CharSequence cs : css) {
+            if (isBlank(cs)) {
+                return true;
+            }
+        }
         return false;
-      }
-      for (final CharSequence cs : css) {
-        if (isBlank(cs)) {
-          return true;
-        }
-      }
-      return false;
     }
 
     /**
@@ -3462,15 +3419,15 @@
      * @since 3.2
      */
     public static boolean isAnyEmpty(final CharSequence... css) {
-      if (ArrayUtils.isEmpty(css)) {
+        if (ArrayUtils.isEmpty(css)) {
+            return false;
+        }
+        for (final CharSequence cs : css) {
+            if (isEmpty(cs)) {
+                return true;
+            }
+        }
         return false;
-      }
-      for (final CharSequence cs : css) {
-        if (isEmpty(cs)) {
-          return true;
-        }
-      }
-      return false;
     }
 
     /**
@@ -3636,7 +3593,7 @@
      * @since 3.2
      */
     public static boolean isNoneBlank(final CharSequence... css) {
-      return !isAnyBlank(css);
+        return !isAnyBlank(css);
     }
 
     /**
@@ -3660,7 +3617,7 @@
      * @since 3.2
      */
     public static boolean isNoneEmpty(final CharSequence... css) {
-      return !isAnyEmpty(css);
+        return !isAnyEmpty(css);
     }
 
     /**
@@ -5174,40 +5131,7 @@
     // Left/Right/Mid
     //-----------------------------------------------------------------------
     /**
-<<<<<<< HEAD
-     * <p>Case insensitively replaces all occurrences of a String within another String.</p>
-     *
-     * <p>A {@code null} reference passed to this method is a no-op.</p>
-     *
-     * <pre>
-     * StringUtils.replaceIgnoreCase(null, *, *)        = null
-     * StringUtils.replaceIgnoreCase("", *, *)          = ""
-     * StringUtils.replaceIgnoreCase("any", null, *)    = "any"
-     * StringUtils.replaceIgnoreCase("any", *, null)    = "any"
-     * StringUtils.replaceIgnoreCase("any", "", *)      = "any"
-     * StringUtils.replaceIgnoreCase("aba", "a", null)  = "aba"
-     * StringUtils.replaceIgnoreCase("abA", "A", "")    = "b"
-     * StringUtils.replaceIgnoreCase("aba", "A", "z")   = "zbz"
-     * </pre>
-     *
-     * @see #replaceIgnoreCase(String text, String searchString, String replacement, int max)
-     * @param text  text to search and replace in, may be null
-     * @param searchString  the String to search for (case insensitive), may be null
-     * @param replacement  the String to replace it with, may be null
-     * @return the text with any replacements processed,
-     *  {@code null} if null String input
-     * @since 3.5
-     */
-    public static String replaceIgnoreCase(final String text, final String searchString, final String replacement) {
-        return replaceIgnoreCase(text, searchString, replacement, -1);
-    }
-
-    /**
-     * <p>Replaces a String with another String inside a larger String,
-     * for the first {@code max} values of the search String.</p>
-=======
      * <p>Gets the leftmost {@code len} characters of a String.</p>
->>>>>>> 5c98ab1f
      *
      * <p>If {@code len} characters are not available, or the
      * String is {@code null}, the String will be returned without
@@ -5258,40 +5182,8 @@
      * @return left padded String or original String if no padding is necessary,
      *  {@code null} if null String input
      */
-<<<<<<< HEAD
-    private static String replace(final String text, String searchString, final String replacement, int max, final boolean ignoreCase) {
-        if (isEmpty(text) || isEmpty(searchString) || replacement == null || max == 0) {
-            return text;
-        }
-        String searchText = text;
-        if (ignoreCase) {
-            searchText = text.toLowerCase();
-            searchString = searchString.toLowerCase();
-        }
-        int start = 0;
-        int end = searchText.indexOf(searchString, start);
-        if (end == INDEX_NOT_FOUND) {
-            return text;
-        }
-        final int replLength = searchString.length();
-        int increase = replacement.length() - replLength;
-        increase = increase < 0 ? 0 : increase;
-        increase *= max < 0 ? 16 : max > 64 ? 64 : max;
-        final StringBuilder buf = new StringBuilder(text.length() + increase);
-        while (end != INDEX_NOT_FOUND) {
-            buf.append(text, start, end).append(replacement);
-            start = end + replLength;
-            if (--max == 0) {
-                break;
-            }
-            end = searchText.indexOf(searchString, start);
-        }
-        buf.append(text, start, text.length());
-        return buf.toString();
-=======
     public static String leftPad(final String str, final int size) {
         return leftPad(str, size, ' ');
->>>>>>> 5c98ab1f
     }
 
     /**
@@ -5447,23 +5339,6 @@
         return str.toLowerCase(locale);
     }
 
-<<<<<<< HEAD
-        // if recursing, this shouldn't be less than 0
-        if (timeToLive < 0) {
-            throw new IllegalStateException("Aborting to protect against StackOverflowError - " +
-                    "output of one loop is the input of another");
-        }
-
-        final int searchLength = searchList.length;
-        final int replacementLength = replacementList.length;
-
-        // make sure lengths are ok, these need to be equal
-        if (searchLength != replacementLength) {
-            throw new IllegalArgumentException("Search and Replace array lengths don't match: "
-                    + searchLength
-                    + " vs "
-                    + replacementLength);
-=======
     private static int[] matches(final CharSequence first, final CharSequence second) {
         CharSequence max, min;
         if (first.length() > second.length()) {
@@ -5472,7 +5347,6 @@
         } else {
             max = second;
             min = first;
->>>>>>> 5c98ab1f
         }
         final int range = Math.max(max.length() / 2 - 1, 0);
         final int[] matchIndexes = new int[min.length()];
@@ -6488,36 +6362,36 @@
      * @return the text with any replacements processed,
      *  {@code null} if null String input
      */
-     private static String replace(final String text, String searchString, final String replacement, int max, final boolean ignoreCase) {
-         if (isEmpty(text) || isEmpty(searchString) || replacement == null || max == 0) {
-             return text;
-         }
-         String searchText = text;
-         if (ignoreCase) {
-             searchText = text.toLowerCase();
-             searchString = searchString.toLowerCase();
-         }
-         int start = 0;
-         int end = searchText.indexOf(searchString, start);
-         if (end == INDEX_NOT_FOUND) {
-             return text;
-         }
-         final int replLength = searchString.length();
-         int increase = replacement.length() - replLength;
-         increase = increase < 0 ? 0 : increase;
-         increase *= max < 0 ? 16 : max > 64 ? 64 : max;
-         final StringBuilder buf = new StringBuilder(text.length() + increase);
-         while (end != INDEX_NOT_FOUND) {
-             buf.append(text, start, end).append(replacement);
-             start = end + replLength;
-             if (--max == 0) {
-                 break;
-             }
-             end = searchText.indexOf(searchString, start);
-         }
-         buf.append(text, start, text.length());
-         return buf.toString();
-     }
+    private static String replace(final String text, String searchString, final String replacement, int max, final boolean ignoreCase) {
+        if (isEmpty(text) || isEmpty(searchString) || replacement == null || max == 0) {
+            return text;
+        }
+        String searchText = text;
+        if (ignoreCase) {
+            searchText = text.toLowerCase();
+            searchString = searchString.toLowerCase();
+        }
+        int start = 0;
+        int end = searchText.indexOf(searchString, start);
+        if (end == INDEX_NOT_FOUND) {
+            return text;
+        }
+        final int replLength = searchString.length();
+        int increase = replacement.length() - replLength;
+        increase = increase < 0 ? 0 : increase;
+        increase *= max < 0 ? 16 : max > 64 ? 64 : max;
+        final StringBuilder buf = new StringBuilder(text.length() + increase);
+        while (end != INDEX_NOT_FOUND) {
+            buf.append(text, start, end).append(replacement);
+            start = end + replLength;
+            if (--max == 0) {
+                break;
+            }
+            end = searchText.indexOf(searchString, start);
+        }
+        buf.append(text, start, text.length());
+        return buf.toString();
+    }
 
     /**
      * <p>Replaces each substring of the text String that matches the given regular expression
@@ -6775,7 +6649,7 @@
         // if recursing, this shouldn't be less than 0
         if (timeToLive < 0) {
             throw new IllegalStateException("Aborting to protect against StackOverflowError - " +
-                                            "output of one loop is the input of another");
+                    "output of one loop is the input of another");
         }
 
         final int searchLength = searchList.length;
@@ -6784,9 +6658,9 @@
         // make sure lengths are ok, these need to be equal
         if (searchLength != replacementLength) {
             throw new IllegalArgumentException("Search and Replace array lengths don't match: "
-                + searchLength
-                + " vs "
-                + replacementLength);
+                    + searchLength
+                    + " vs "
+                    + replacementLength);
         }
 
         // keep track of which still have matches
@@ -6992,32 +6866,32 @@
     }
 
     /**
-    * <p>Case insensitively replaces all occurrences of a String within another String.</p>
-    *
-    * <p>A {@code null} reference passed to this method is a no-op.</p>
-    *
-    * <pre>
-    * StringUtils.replaceIgnoreCase(null, *, *)        = null
-    * StringUtils.replaceIgnoreCase("", *, *)          = ""
-    * StringUtils.replaceIgnoreCase("any", null, *)    = "any"
-    * StringUtils.replaceIgnoreCase("any", *, null)    = "any"
-    * StringUtils.replaceIgnoreCase("any", "", *)      = "any"
-    * StringUtils.replaceIgnoreCase("aba", "a", null)  = "aba"
-    * StringUtils.replaceIgnoreCase("abA", "A", "")    = "b"
-    * StringUtils.replaceIgnoreCase("aba", "A", "z")   = "zbz"
-    * </pre>
-    *
-    * @see #replaceIgnoreCase(String text, String searchString, String replacement, int max)
-    * @param text  text to search and replace in, may be null
-    * @param searchString  the String to search for (case insensitive), may be null
-    * @param replacement  the String to replace it with, may be null
-    * @return the text with any replacements processed,
-    *  {@code null} if null String input
-    * @since 3.5
-    */
-   public static String replaceIgnoreCase(final String text, final String searchString, final String replacement) {
-       return replaceIgnoreCase(text, searchString, replacement, -1);
-   }
+     * <p>Case insensitively replaces all occurrences of a String within another String.</p>
+     *
+     * <p>A {@code null} reference passed to this method is a no-op.</p>
+     *
+     * <pre>
+     * StringUtils.replaceIgnoreCase(null, *, *)        = null
+     * StringUtils.replaceIgnoreCase("", *, *)          = ""
+     * StringUtils.replaceIgnoreCase("any", null, *)    = "any"
+     * StringUtils.replaceIgnoreCase("any", *, null)    = "any"
+     * StringUtils.replaceIgnoreCase("any", "", *)      = "any"
+     * StringUtils.replaceIgnoreCase("aba", "a", null)  = "aba"
+     * StringUtils.replaceIgnoreCase("abA", "A", "")    = "b"
+     * StringUtils.replaceIgnoreCase("aba", "A", "z")   = "zbz"
+     * </pre>
+     *
+     * @see #replaceIgnoreCase(String text, String searchString, String replacement, int max)
+     * @param text  text to search and replace in, may be null
+     * @param searchString  the String to search for (case insensitive), may be null
+     * @param replacement  the String to replace it with, may be null
+     * @return the text with any replacements processed,
+     *  {@code null} if null String input
+     * @since 3.5
+     */
+    public static String replaceIgnoreCase(final String text, final String searchString, final String replacement) {
+        return replaceIgnoreCase(text, searchString, replacement, -1);
+    }
 
     /**
      * <p>Case insensitively replaces a String with another String inside a larger String,
@@ -7106,33 +6980,8 @@
      *  {@code null} if null String input
      * @since 3.5
      */
-<<<<<<< HEAD
-    public static String capitalize(final String str) {
-        int strLen;
-        if (str == null || (strLen = str.length()) == 0) {
-            return str;
-        }
-
-        final int firstCodepoint = str.codePointAt(0);
-        final int newCodePoint = Character.toTitleCase(firstCodepoint);
-        if (firstCodepoint == newCodePoint) {
-            // already capitalized
-            return str;
-        }
-
-        final int newCodePoints[] = new int[strLen]; // cannot be longer than the char array
-        int outOffset = 0;
-        newCodePoints[outOffset++] = newCodePoint; // copy the first codepoint
-        for (int inOffset = Character.charCount(firstCodepoint); inOffset < strLen; ) {
-            final int codepoint = str.codePointAt(inOffset);
-            newCodePoints[outOffset++] = codepoint; // copy the remaining ones
-            inOffset += Character.charCount(codepoint);
-        }
-        return new String(newCodePoints, 0, outOffset);
-=======
     public static String replaceOnceIgnoreCase(final String text, final String searchString, final String replacement) {
         return replaceIgnoreCase(text, searchString, replacement, 1);
->>>>>>> 5c98ab1f
     }
 
     /**
@@ -7176,34 +7025,9 @@
      *
      * @deprecated Moved to RegExUtils.
      */
-<<<<<<< HEAD
-    public static String uncapitalize(final String str) {
-        int strLen;
-        if (str == null || (strLen = str.length()) == 0) {
-            return str;
-        }
-
-        final int firstCodepoint = str.codePointAt(0);
-        final int newCodePoint = Character.toLowerCase(firstCodepoint);
-        if (firstCodepoint == newCodePoint) {
-            // already capitalized
-            return str;
-        }
-
-        final int newCodePoints[] = new int[strLen]; // cannot be longer than the char array
-        int outOffset = 0;
-        newCodePoints[outOffset++] = newCodePoint; // copy the first codepoint
-        for (int inOffset = Character.charCount(firstCodepoint); inOffset < strLen; ) {
-            final int codepoint = str.codePointAt(inOffset);
-            newCodePoints[outOffset++] = codepoint; // copy the remaining ones
-            inOffset += Character.charCount(codepoint);
-        }
-        return new String(newCodePoints, 0, outOffset);
-=======
     @Deprecated
     public static String replacePattern(final String source, final String regex, final String replacement) {
         return RegExUtils.replacePattern(source, regex, replacement);
->>>>>>> 5c98ab1f
     }
 
     // Reversing
@@ -7226,30 +7050,7 @@
         if (str == null) {
             return null;
         }
-<<<<<<< HEAD
-
-        final int strLen = str.length();
-        final int newCodePoints[] = new int[strLen]; // cannot be longer than the char array
-        int outOffset = 0;
-        for (int i = 0; i < strLen; ) {
-            final int oldCodepoint = str.codePointAt(i);
-            final int newCodePoint;
-            if (Character.isUpperCase(oldCodepoint)) {
-                newCodePoint = Character.toLowerCase(oldCodepoint);
-            } else if (Character.isTitleCase(oldCodepoint)) {
-                newCodePoint = Character.toLowerCase(oldCodepoint);
-            } else if (Character.isLowerCase(oldCodepoint)) {
-                newCodePoint = Character.toUpperCase(oldCodepoint);
-            } else {
-                newCodePoint = oldCodepoint;
-            }
-            newCodePoints[outOffset++] = newCodePoint;
-            i += Character.charCount(newCodePoint);
-        }
-        return new String(newCodePoints, 0, outOffset);
-=======
         return new StringBuilder(str).reverse().toString();
->>>>>>> 5c98ab1f
     }
 
     /**
@@ -8366,22 +8167,11 @@
         if (input == null) {
             return null;
         }
-<<<<<<< HEAD
-
-        final int targetSting = length-middle.length();
-        final int startOffset = targetSting/2+targetSting%2;
-        final int endOffset = str.length()-targetSting/2;
-
-        return str.substring(0, startOffset) +
-                middle +
-                str.substring(endOffset);
-=======
         final Pattern pattern = Pattern.compile("\\p{InCombiningDiacriticalMarks}+"); //$NON-NLS-1$
         final StringBuilder decomposed = new StringBuilder(Normalizer.normalize(input, Normalizer.Form.NFD));
         convertRemainingAccentCharacters(decomposed);
         // Note that this doesn't correctly remove ligatures...
         return pattern.matcher(decomposed).replaceAll(EMPTY);
->>>>>>> 5c98ab1f
     }
 
     // StripAll
@@ -9048,7 +8838,7 @@
             }
             newCodePoints[outOffset++] = newCodePoint;
             i += Character.charCount(newCodePoint);
-         }
+        }
         return new String(newCodePoints, 0, outOffset);
     }
 
@@ -9359,7 +9149,7 @@
             final int codepoint = str.codePointAt(inOffset);
             newCodePoints[outOffset++] = codepoint; // copy the remaining ones
             inOffset += Character.charCount(codepoint);
-         }
+        }
         return new String(newCodePoints, 0, outOffset);
     }
 
